//! CI script generation
//!
//! In the future this may get split up into submodules.

use std::collections::BTreeMap;

use axoasset::{LocalAsset, SourceFile};
use axoprocess::Cmd;
use camino::{Utf8Path, Utf8PathBuf};
use cargo_dist_schema::{GithubMatrix, GithubMatrixEntry};
use serde::{Deserialize, Serialize};
use tracing::warn;

use crate::{
    backend::{diff_files, templates::TEMPLATE_CI_GITHUB},
    config::{
        v1::{ci::github::GithubCiConfig, publishers::PublisherConfig},
        DependencyKind, GithubPermission, GithubPermissionMap, GithubReleasePhase, HostingStyle,
        JinjaGithubRepoPair, JobStyle, ProductionMode, PublishStyle, SystemDependencies,
    },
    errors::DistResult,
    DistError, DistGraph, SortedMap, SortedSet, TargetTriple,
};

const GITHUB_CI_DIR: &str = ".github/workflows/";
const GITHUB_CI_FILE: &str = "release.yml";

/// Info about running cargo-dist in Github CI
#[derive(Debug, Serialize)]
pub struct GithubCiInfo {
    /// Cached path to github CI workflows dir
    #[serde(skip_serializing)]
    pub github_ci_workflow_dir: Utf8PathBuf,
    /// Version of rust toolchain to install (deprecated)
    pub rust_version: Option<String>,
    /// expression to use for installing cargo-dist via shell script
    pub install_dist_sh: String,
    /// expression to use for installing cargo-dist via powershell script
    pub install_dist_ps1: String,
    /// Whether to fail-fast
    pub fail_fast: bool,
    /// Whether to cache builds
    pub cache_builds: bool,
    /// Whether to include builtin local artifacts tasks
    pub build_local_artifacts: bool,
    /// Whether to make CI get dispatched manually instead of by tag
    pub dispatch_releases: bool,
    /// Trigger releases on pushes to this branch instead of ci
    pub release_branch: Option<String>,
    /// Matrix for upload-local-artifacts
    pub artifacts_matrix: cargo_dist_schema::GithubMatrix,
    /// What kind of job to run on pull request
    pub pr_run_mode: cargo_dist_schema::PrRunMode,
    /// global task
    pub global_task: GithubMatrixEntry,
    /// homebrew tap
    pub tap: Option<String>,
    /// plan jobs
    pub plan_jobs: Vec<GithubCiJob>,
    /// local artifacts jobs
    pub local_artifacts_jobs: Vec<GithubCiJob>,
    /// global artifacts jobs
    pub global_artifacts_jobs: Vec<GithubCiJob>,
    /// host jobs
    pub host_jobs: Vec<GithubCiJob>,
    /// publish jobs
    pub publish_jobs: Vec<String>,
    /// user-specified publish jobs
    pub user_publish_jobs: Vec<GithubCiJob>,
    /// post-announce jobs
    pub post_announce_jobs: Vec<GithubCiJob>,
    /// \[unstable\] whether to add ssl.com windows binary signing
    pub ssldotcom_windows_sign: Option<ProductionMode>,
<<<<<<< HEAD
=======
    /// Whether to enable macOS codesigning
    pub macos_sign: bool,
    /// Whether to enable GitHub Attestations
    pub github_attestations: bool,
>>>>>>> 21aec891
    /// what hosting provider we're using
    pub hosting_providers: Vec<HostingStyle>,
    /// whether to prefix release.yml and the tag pattern
    pub tag_namespace: Option<String>,
    /// Extra permissions the workflow file should have
    pub root_permissions: Option<GithubPermissionMap>,
    /// Extra build steps
    pub github_build_setup: Vec<GithubJobStep>,
    /// Info about making a GitHub Release (if we're making one)
    #[serde(flatten)]
    pub github_release: Option<GithubReleaseInfo>,
}

/// Details for github releases
#[derive(Debug, Serialize)]
pub struct GithubReleaseInfo {
    /// whether to create the release or assume an existing one
    pub create_release: bool,
    /// external repo to release to
    pub github_releases_repo: Option<JinjaGithubRepoPair>,
    /// commit to use for github_release_repo
    pub external_repo_commit: Option<String>,
    /// Whether to enable GitHub Attestations
    pub github_attestations: bool,
    /// `gh` command to run to create the release
    pub release_command: String,
    /// Which phase to create the release at
    pub release_phase: GithubReleasePhase,
}

/// A github action workflow step
#[derive(Debug, Clone, Serialize, Default, Deserialize)]
#[serde(rename_all = "kebab-case")]
pub struct GithubJobStep {
    /// A step's ID for looking up any outputs in a later step
    #[serde(default)]
    #[serde(skip_serializing_if = "Option::is_none")]
    pub id: Option<String>,

    /// If this step should run
    #[serde(default)]
    #[serde(rename = "if")]
    #[serde(skip_serializing_if = "Option::is_none")]
    pub if_expr: Option<serde_json::Value>,

    /// The name of this step
    #[serde(default)]
    #[serde(skip_serializing_if = "Option::is_none")]
    pub name: Option<String>,

    /// The identifier for a marketplace action or relative path for a repo hosted action
    #[serde(default)]
    #[serde(skip_serializing_if = "Option::is_none")]
    pub uses: Option<String>,

    /// A script to run
    #[serde(default)]
    #[serde(skip_serializing_if = "Option::is_none")]
    pub run: Option<String>,

    /// The working directory this action sould run
    #[serde(default)]
    #[serde(skip_serializing_if = "Option::is_none")]
    pub working_directory: Option<String>,

    /// The shell name to run the `run` property in e.g. bash or powershell
    #[serde(default)]
    #[serde(skip_serializing_if = "Option::is_none")]
    pub shell: Option<String>,

    /// A map of action arguments
    #[serde(default)]
    pub with: BTreeMap<String, serde_json::Value>,

    /// Environment variables for this step
    #[serde(default)]
    pub env: BTreeMap<String, serde_json::Value>,

    /// If this job should continue if this step errors
    #[serde(default)]
    #[serde(skip_serializing_if = "Option::is_none")]
    pub continue_on_error: Option<serde_json::Value>,

    /// Maximum number of minutes this step should take
    #[serde(default)]
    #[serde(skip_serializing_if = "Option::is_none")]
    pub timeout_minutes: Option<serde_json::Value>,
}

/// A custom ci job
#[derive(Debug, Serialize)]
pub struct GithubCiJob {
    /// Name of the job
    pub name: String,
    /// Permisions to give the job
    pub permissions: Option<GithubPermissionMap>,
}

impl GithubCiInfo {
    /// Compute the Github CI stuff
    pub fn new(dist: &DistGraph, ci_config: &GithubCiConfig) -> DistResult<GithubCiInfo> {
        // Legacy deprecated support
        let rust_version = dist.config.builds.cargo.rust_toolchain_version.clone();

        // If they don't specify a cargo-dist version, use this one
        let self_dist_version = super::SELF_DIST_VERSION.parse().unwrap();
        let dist_version = dist
            .config
            .dist_version
            .as_ref()
            .unwrap_or(&self_dist_version);
<<<<<<< HEAD
        let fail_fast = ci_config.fail_fast;
        let cache_builds = ci_config.cache_builds;
        let build_local_artifacts = ci_config.build_local_artifacts;
        let dispatch_releases = ci_config.dispatch_releases;
        let release_branch = ci_config.release_branch.clone();
        let ssldotcom_windows_sign = dist.config.builds.ssldotcom_windows_sign.clone();
        let tag_namespace = ci_config.tag_namespace.clone();
        let pr_run_mode = ci_config.pr_run_mode;

        let github_release = GithubReleaseInfo::new(dist)?;
=======
        let fail_fast = dist.fail_fast;
        let cache_builds = dist.cache_builds;
        let build_local_artifacts = dist.build_local_artifacts;
        let dispatch_releases = dist.dispatch_releases;
        let release_branch = dist.release_branch.clone();
        let create_release = dist.create_release;
        let github_releases_repo = dist.github_releases_repo.clone().map(|r| r.into_jinja());
        let ssldotcom_windows_sign = dist.ssldotcom_windows_sign.clone();
        let macos_sign = dist.macos_sign;
        let github_attestations = dist.github_attestations;
        let tag_namespace = dist.tag_namespace.clone();
>>>>>>> 21aec891
        let mut dependencies = SystemDependencies::default();

        let caching_could_be_profitable =
            release_branch.is_some() || pr_run_mode == cargo_dist_schema::PrRunMode::Upload;
        let cache_builds = cache_builds.unwrap_or(caching_could_be_profitable);

        // Figure out what builds we need to do
        let mut local_targets = SortedSet::new();
        for release in &dist.releases {
            local_targets.extend(release.targets.iter());
            dependencies.append(&mut release.config.builds.system_dependencies.clone());
        }

        // Get the platform-specific installation methods
        let install_dist_sh = super::install_dist_sh_for_version(dist_version);
        let install_dist_ps1 = super::install_dist_ps1_for_version(dist_version);
        let hosting_providers = dist
            .hosting
            .as_ref()
            .expect("should not be possible to have the Github CI backend without hosting!?")
            .hosts
            .clone();

        // Build up the task matrix for building Artifacts
        let mut tasks = vec![];

        // The global task is responsible for:
        //
        // 1. building "global artifacts" like platform-agnostic installers
        // 2. stitching together dist-manifests from all builds to produce a final one
        //
        // If we've done a Good Job, then these artifacts should be possible to build on *any*
        // platform. Linux is usually fast/cheap, so that's a reasonable choice.
        let global_runner = ci_config
            .runners
            .get("global")
            .map(|s| s.as_str())
            .unwrap_or(GITHUB_LINUX_RUNNER);
        let global_task = GithubMatrixEntry {
            targets: None,
            cache_provider: cache_provider_for_runner(global_runner),
            runner: Some(global_runner.into()),
            dist_args: Some("--artifacts=global".into()),
            install_dist: Some(install_dist_sh.clone()),
            packages_install: None,
        };

        let tap = dist.global_homebrew_tap.clone();

        let mut job_permissions = ci_config.permissions.clone();
        // user publish jobs default to elevated priviledges
        for JobStyle::User(name) in &ci_config.publish_jobs {
            job_permissions.entry(name.clone()).or_insert_with(|| {
                GithubPermissionMap::from_iter([
                    ("id-token".to_owned(), GithubPermission::Write),
                    ("packages".to_owned(), GithubPermission::Write),
                ])
            });
        }

        let mut root_permissions = GithubPermissionMap::new();
        root_permissions.insert("contents".to_owned(), GithubPermission::Write);
        let has_attestations = github_release
            .as_ref()
            .map(|g| g.github_attestations)
            .unwrap_or(false);
        if has_attestations {
            root_permissions.insert("id-token".to_owned(), GithubPermission::Write);
            root_permissions.insert("attestations".to_owned(), GithubPermission::Write);
        }

        let mut publish_jobs = vec![];
        if let Some(PublisherConfig { homebrew, npm }) = &dist.global_publishers {
            if homebrew.is_some() {
                publish_jobs.push(PublishStyle::Homebrew.to_string());
            }
            if npm.is_some() {
                publish_jobs.push(PublishStyle::Npm.to_string());
            }
        }

        let plan_jobs = build_jobs(&ci_config.plan_jobs, &job_permissions)?;
        let local_artifacts_jobs = build_jobs(&ci_config.build_local_jobs, &job_permissions)?;
        let global_artifacts_jobs = build_jobs(&ci_config.build_global_jobs, &job_permissions)?;
        let host_jobs = build_jobs(&ci_config.host_jobs, &job_permissions)?;
        let user_publish_jobs = build_jobs(&ci_config.publish_jobs, &job_permissions)?;
        let post_announce_jobs = build_jobs(&ci_config.post_announce_jobs, &job_permissions)?;

        let root_permissions = (!root_permissions.is_empty()).then_some(root_permissions);

        // Figure out what Local Artifact tasks we need
        let local_runs = if ci_config.merge_tasks {
            distribute_targets_to_runners_merged(local_targets, &ci_config.runners)
        } else {
            distribute_targets_to_runners_split(local_targets, &ci_config.runners)
        };
        for (runner, targets) in local_runs {
            use std::fmt::Write;
            let install_dist =
                install_dist_for_targets(&targets, &install_dist_sh, &install_dist_ps1);
            let mut dist_args = String::from("--artifacts=local");
            for target in &targets {
                write!(dist_args, " --target={target}").unwrap();
            }
            tasks.push(GithubMatrixEntry {
                targets: Some(targets.iter().map(|s| s.to_string()).collect()),
                cache_provider: cache_provider_for_runner(&runner),
                runner: Some(runner),
                dist_args: Some(dist_args),
                install_dist: Some(install_dist.to_owned()),
                packages_install: package_install_for_targets(&targets, &dependencies),
            });
        }

        let github_ci_workflow_dir = dist.repo_dir.join(GITHUB_CI_DIR);
        let github_build_setup = ci_config
            .build_setup
            .as_ref()
            .map(|local| {
                crate::backend::ci::github::GithubJobStepsBuilder::new(
                    &github_ci_workflow_dir,
                    local,
                )?
                .validate()
            })
            .transpose()?
            .unwrap_or_default();

        Ok(GithubCiInfo {
            github_ci_workflow_dir,
            tag_namespace,
            rust_version,
            install_dist_sh,
            install_dist_ps1,
            fail_fast,
            cache_builds,
            build_local_artifacts,
            dispatch_releases,
            release_branch,
            tap,
            plan_jobs,
            local_artifacts_jobs,
            global_artifacts_jobs,
            host_jobs,
            publish_jobs,
            user_publish_jobs,
            post_announce_jobs,
            artifacts_matrix: GithubMatrix { include: tasks },
            pr_run_mode,
            global_task,
            ssldotcom_windows_sign,
<<<<<<< HEAD
=======
            macos_sign,
            github_attestations,
>>>>>>> 21aec891
            hosting_providers,
            root_permissions,
            github_build_setup,
            github_release,
        })
    }

    fn github_ci_release_yml_path(&self) -> Utf8PathBuf {
        // If tag-namespace is set, apply the prefix to the filename to emphasize it's
        // just one of many workflows in this project
        let prefix = self
            .tag_namespace
            .as_deref()
            .map(|p| format!("{p}-"))
            .unwrap_or_default();
        self.github_ci_workflow_dir
            .join(format!("{prefix}{GITHUB_CI_FILE}"))
    }

    /// Generate the requested configuration and returns it as a string.
    pub fn generate_github_ci(&self, dist: &DistGraph) -> DistResult<String> {
        let rendered = dist
            .templates
            .render_file_to_clean_string(TEMPLATE_CI_GITHUB, self)?;

        Ok(rendered)
    }

    /// Write release.yml to disk
    pub fn write_to_disk(&self, dist: &DistGraph) -> DistResult<()> {
        let ci_file = self.github_ci_release_yml_path();
        let rendered = self.generate_github_ci(dist)?;

        LocalAsset::write_new_all(&rendered, &ci_file)?;
        eprintln!("generated Github CI to {}", ci_file);

        Ok(())
    }

    /// Check whether the new configuration differs from the config on disk
    /// writhout actually writing the result.
    pub fn check(&self, dist: &DistGraph) -> DistResult<()> {
        let ci_file = self.github_ci_release_yml_path();

        let rendered = self.generate_github_ci(dist)?;
        diff_files(&ci_file, &rendered)
    }
}

impl GithubReleaseInfo {
    fn new(dist: &DistGraph) -> DistResult<Option<Self>> {
        let Some(host_config) = &dist.config.hosts.github else {
            return Ok(None);
        };

        let create_release = host_config.create;
        let github_releases_repo = host_config.repo.clone().map(|r| r.into_jinja());
        let github_attestations = host_config.attestations;

        let github_releases_submodule_path = host_config.submodule_path.clone();
        let external_repo_commit = github_releases_submodule_path
            .as_ref()
            .map(submodule_head)
            .transpose()?
            .flatten();

        let release_phase = if host_config.during == GithubReleasePhase::Auto {
            // We typically prefer to release in announce.
            // If Axo is in use, we also want the release to come late
            // because the release body will contain links to Axo URLs
            // that won't become live until the announce phase.
            if dist.config.hosts.axodotdev.is_some() {
                GithubReleasePhase::Announce
            // Otherwise, if Axo isn't present, we lean on host for
            // safety reasons - because npm/Homebrew contain links to
            // URLs that won't exist until the GitHub release happens.
            } else {
                GithubReleasePhase::Host
            }
        // If the user chose a non-auto option, respect that.
        } else {
            host_config.during
        };

        let mut release_args = vec![];
        let action;
        // Always need to use the tag flag
        release_args.push("\"${{ needs.plan.outputs.tag }}\"");

        // If using remote repos, specify the repo
        if github_releases_repo.is_some() {
            release_args.push("--repo");
            release_args.push("\"$REPO\"")
        }
        release_args.push("--target");
        release_args.push("\"$RELEASE_COMMIT\"");
        release_args.push("$PRERELEASE_FLAG");
        if host_config.create {
            action = "create";
            release_args.push("--title");
            release_args.push("\"$ANNOUNCEMENT_TITLE\"");
            release_args.push("--notes-file");
            release_args.push("\"$RUNNER_TEMP/notes.txt\"");
            // When creating release, upload artifacts transactionally
            release_args.push("artifacts/*");
        } else {
            action = "edit";
            release_args.push("--draft=false");
        }
        let release_command = format!("gh release {action} {}", release_args.join(" "));

        Ok(Some(Self {
            create_release,
            github_releases_repo,
            external_repo_commit,
            github_attestations,
            release_command,
            release_phase,
        }))
    }
}

// Determines the *cached* HEAD for a submodule within the workspace.
// Note that any unstaged commits, and any local changes to commit
// history that aren't reflected by the submodule commit history,
// won't be reflected here.
fn submodule_head(submodule_path: &Utf8PathBuf) -> DistResult<Option<String>> {
    let output = Cmd::new("git", "fetch cached commit for a submodule")
        .arg("submodule")
        .arg("status")
        .arg("--cached")
        .arg(submodule_path)
        .output()
        .map_err(|_| DistError::GitSubmoduleCommitError {
            path: submodule_path.to_string(),
        })?;

    let line = String::from_utf8_lossy(&output.stdout);
    // Format: one status character, commit, a space, repo name
    let line = line.trim_start_matches([' ', '-', '+']);
    let Some((commit, _)) = line.split_once(' ') else {
        return Err(DistError::GitSubmoduleCommitError {
            path: submodule_path.to_string(),
        });
    };

    if commit.is_empty() {
        Ok(None)
    } else {
        Ok(Some(commit.to_owned()))
    }
}

fn build_jobs(
    jobs: &[JobStyle],
    perms: &SortedMap<String, GithubPermissionMap>,
) -> DistResult<Vec<GithubCiJob>> {
    let mut output = vec![];
    for JobStyle::User(name) in jobs {
        let perms_for_job = perms.get(name);

        // Create the job
        output.push(GithubCiJob {
            name: name.clone(),
            permissions: perms_for_job.cloned(),
        });
    }
    Ok(output)
}

/// Get the best `cache-provider` key to use for <https://github.com/Swatinem/rust-cache>.
///
/// In the future we might make "None" here be a way to say "disable the cache".
fn cache_provider_for_runner(runner: &str) -> Option<String> {
    if runner.contains("buildjet") {
        Some("buildjet".into())
    } else {
        Some("github".into())
    }
}

/// Given a set of targets we want to build local artifacts for, map them to Github Runners
/// while preferring to merge builds that can happen on the same machine.
///
/// This optimizes for machine-hours, at the cost of latency and fault-isolation.
///
/// Typically this will result in both x64 macos and arm64 macos getting shoved onto
/// the same runner, making the entire release process get bottlenecked on the twice-as-long
/// macos builds. It also makes it impossible to have one macos build fail and the other
/// succeed (uploading itself to the draft release).
///
/// In priniciple it does remove some duplicated setup work, so this is ostensibly "cheaper".
fn distribute_targets_to_runners_merged<'a>(
    targets: SortedSet<&'a TargetTriple>,
    custom_runners: &BTreeMap<String, String>,
) -> std::vec::IntoIter<(GithubRunner, Vec<&'a TargetTriple>)> {
    let mut groups = SortedMap::<GithubRunner, Vec<&TargetTriple>>::new();
    for target in targets {
        let runner = github_runner_for_target(target, custom_runners);
        let runner = runner.unwrap_or_else(|| {
            let default = GITHUB_LINUX_RUNNER;
            warn!("not sure which github runner should be used for {target}, assuming {default}");
            default.to_owned()
        });
        groups.entry(runner).or_default().push(target);
    }
    // This extra into_iter+collect is needed to make this have the same
    // return type as distribute_targets_to_runners_split
    groups.into_iter().collect::<Vec<_>>().into_iter()
}

/// Given a set of targets we want to build local artifacts for, map them to Github Runners
/// while preferring each target gets its own runner for latency and fault-isolation.
fn distribute_targets_to_runners_split<'a>(
    targets: SortedSet<&'a TargetTriple>,
    custom_runners: &BTreeMap<String, String>,
) -> std::vec::IntoIter<(GithubRunner, Vec<&'a TargetTriple>)> {
    let mut groups = vec![];
    for target in targets {
        let runner = github_runner_for_target(target, custom_runners);
        let runner = runner.unwrap_or_else(|| {
            let default = GITHUB_LINUX_RUNNER;
            warn!("not sure which github runner should be used for {target}, assuming {default}");
            default.to_owned()
        });
        groups.push((runner, vec![target]));
    }
    groups.into_iter()
}

/// A string representing a Github Runner
type GithubRunner = String;
/// The Github Runner to use for Linux
const GITHUB_LINUX_RUNNER: &str = "ubuntu-20.04";
/// The Github Runner to use for Intel macos
const GITHUB_MACOS_INTEL_RUNNER: &str = "macos-13";
/// The Github Runner to use for Apple Silicon macos
const GITHUB_MACOS_ARM64_RUNNER: &str = "macos-13";
/// The Github Runner to use for windows
const GITHUB_WINDOWS_RUNNER: &str = "windows-2019";

/// Get the appropriate Github Runner for building a target
fn github_runner_for_target(
    target: &TargetTriple,
    custom_runners: &BTreeMap<String, String>,
) -> Option<GithubRunner> {
    if let Some(runner) = custom_runners.get(target) {
        return Some(runner.to_owned());
    }

    // We want to default to older runners to minimize the places
    // where random system dependencies can creep in and be very
    // recent. This helps with portability!
    if target.contains("linux") {
        Some(GITHUB_LINUX_RUNNER.to_owned())
    } else if target.contains("x86_64-apple") {
        Some(GITHUB_MACOS_INTEL_RUNNER.to_owned())
    } else if target.contains("aarch64-apple") {
        Some(GITHUB_MACOS_ARM64_RUNNER.to_owned())
    } else if target.contains("windows") {
        Some(GITHUB_WINDOWS_RUNNER.to_owned())
    } else {
        None
    }
}

/// Select the cargo-dist installer approach for a given Github Runner
fn install_dist_for_targets<'a>(
    targets: &'a [&'a TargetTriple],
    install_sh: &'a str,
    install_ps1: &'a str,
) -> &'a str {
    for target in targets {
        if target.contains("linux") || target.contains("apple") {
            return install_sh;
        } else if target.contains("windows") {
            return install_ps1;
        }
    }

    unreachable!("internal error: unknown target triple!?")
}

fn brewfile_from(packages: &[String]) -> String {
    let brewfile_lines: Vec<String> = packages
        .iter()
        .map(|p| {
            let lower = p.to_ascii_lowercase();
            // Although `brew install` can take either a formula or a cask,
            // Brewfiles require you to use the `cask` verb for casks and `brew`
            // for formulas.
            if lower.starts_with("homebrew/cask") || lower.starts_with("homebrew/homebrew-cask") {
                format!(r#"cask "{p}""#).to_owned()
            } else {
                format!(r#"brew "{p}""#).to_owned()
            }
        })
        .collect();

    brewfile_lines.join("\n")
}

fn brew_bundle_command(packages: &[String]) -> String {
    format!(
        r#"cat << EOF >Brewfile
{}
EOF

brew bundle install"#,
        brewfile_from(packages)
    )
}

fn package_install_for_targets(
    targets: &Vec<&TargetTriple>,
    packages: &SystemDependencies,
) -> Option<String> {
    // FIXME?: handle mixed-OS targets
    for target in targets {
        match target.as_str() {
            "i686-apple-darwin" | "x86_64-apple-darwin" | "aarch64-apple-darwin" => {
                let packages: Vec<String> = packages
                    .homebrew
                    .clone()
                    .into_iter()
                    .filter(|(_, package)| package.0.wanted_for_target(target))
                    .filter(|(_, package)| package.0.stage_wanted(&DependencyKind::Build))
                    .map(|(name, _)| name)
                    .collect();

                if packages.is_empty() {
                    return None;
                }

                return Some(brew_bundle_command(&packages));
            }
            "i686-unknown-linux-gnu"
            | "x86_64-unknown-linux-gnu"
            | "aarch64-unknown-linux-gnu"
            | "i686-unknown-linux-musl"
            | "x86_64-unknown-linux-musl"
            | "aarch64-unknown-linux-musl" => {
                let mut packages: Vec<String> = packages
                    .apt
                    .clone()
                    .into_iter()
                    .filter(|(_, package)| package.0.wanted_for_target(target))
                    .filter(|(_, package)| package.0.stage_wanted(&DependencyKind::Build))
                    .map(|(name, spec)| {
                        if let Some(version) = spec.0.version {
                            format!("{name}={version}")
                        } else {
                            name
                        }
                    })
                    .collect();

                // musl builds may require musl-tools to build;
                // necessary for more complex software
                if target.ends_with("linux-musl") {
                    packages.push("musl-tools".to_owned());
                }

                if packages.is_empty() {
                    return None;
                }

                let apts = packages.join(" ");
                return Some(
                    format!("sudo apt-get update && sudo apt-get install {apts}").to_owned(),
                );
            }
            "i686-pc-windows-msvc" | "x86_64-pc-windows-msvc" | "aarch64-pc-windows-msvc" => {
                let commands: Vec<String> = packages
                    .chocolatey
                    .clone()
                    .into_iter()
                    .filter(|(_, package)| package.0.wanted_for_target(target))
                    .filter(|(_, package)| package.0.stage_wanted(&DependencyKind::Build))
                    .map(|(name, package)| {
                        if let Some(version) = package.0.version {
                            format!("choco install {name} --version={version}")
                        } else {
                            format!("choco install {name}")
                        }
                    })
                    .collect();

                if commands.is_empty() {
                    return None;
                }

                return Some(commands.join("\n"));
            }
            _ => {}
        }
    }

    None
}

/// Builder for looking up and reporting errors in the steps provided by the
/// `github-build-setup` configuration
pub struct GithubJobStepsBuilder {
    steps: Vec<GithubJobStep>,
    path: Utf8PathBuf,
}

impl GithubJobStepsBuilder {
    #[cfg(test)]
    /// Test only ctor for skipping the fs lookup
    pub fn from_values(
        steps: impl IntoIterator<Item = GithubJobStep>,
        path: impl Into<Utf8PathBuf>,
    ) -> Self {
        Self {
            steps: Vec::from_iter(steps),
            path: path.into(),
        }
    }

    /// Create a new validator
    pub fn new(
        base_path: impl AsRef<Utf8Path>,
        cfg_value: impl AsRef<Utf8Path>,
    ) -> Result<Self, DistError> {
        let path = base_path.as_ref().join(cfg_value.as_ref());
        let src = SourceFile::load_local(&path)
            .map_err(|e| DistError::GithubBuildSetupNotFound { details: e })?;
        let steps =
            deserialize_yaml(&src).map_err(|e| DistError::GithubBuildSetupParse { details: e })?;
        Ok(Self { steps, path })
    }

    /// Validate the whole list of build setup steps
    pub fn validate(self) -> Result<Vec<GithubJobStep>, DistError> {
        for (i, step) in self.steps.iter().enumerate() {
            if let Some(message) = Self::validate_step(i, step) {
                return Err(DistError::GithubBuildSetupNotValid {
                    file_path: self.path.to_path_buf(),
                    message,
                });
            }
        }
        Ok(self.steps)
    }

    /// validate a single step in the list of steps, returns `Some` if an error is detected
    fn validate_step(idx: usize, step: &GithubJobStep) -> Option<String> {
        //github-build-step {step_name} is invalid, cannot have both `uses` and `{conflict_step_name}` defined
        let key_mismatch = |lhs: &str, rhs: &str| {
            let step_name = Self::get_name_id_or_idx(idx, step);
            format!("github-build-step {step_name} is invalid, cannot have both `{lhs}` and `{rhs}` defined")
        };
        let invalid_object = |prop: &str, msg: &str| {
            let step_name = Self::get_name_id_or_idx(idx, step);
            format!("github-build-step {step_name} has an invalid `{prop}` entry: {msg}")
        };
        if let Some(key) = Self::validate_step_uses_keys(step) {
            return Some(key_mismatch("uses", key));
        }
        if let Some(key) = Self::validate_step_run_keys(step) {
            return Some(key_mismatch("run", key));
        }
        if let Some(message) = Self::validate_with_shape(step) {
            return Some(invalid_object("with", &message));
        }
        None
    }

    /// Validate there are no conflicting keys in this workflow that defines the `uses` keyword
    ///
    /// returns `Some` if an error is detected
    fn validate_step_uses_keys(step: &GithubJobStep) -> Option<&'static str> {
        // if uses is None, return early
        step.uses.as_ref()?;
        if step.run.is_some() {
            return Some("run");
        }
        if step.shell.is_some() {
            return Some("shell");
        }
        if step.working_directory.is_some() {
            return Some("working-directory");
        }
        None
    }

    /// Validate there are no conflicting keys in this workflow that defines the `run` keyword
    /// this is called _after_ `Self::validate_step_uses_keys`
    ///
    /// returns `Some` if an error is detected
    fn validate_step_run_keys(step: &GithubJobStep) -> Option<&'static str> {
        // if run is None, return early
        step.run.as_ref()?;
        if !step.with.is_empty() {
            return Some("with");
        }
        None
    }

    /// Validate the with mapping only contains key/value pairs with the values being either
    /// strings, booleans, or numbers
    ///
    /// returns `Some` if an error is detected
    fn validate_with_shape(step: &GithubJobStep) -> Option<String> {
        for (k, v) in &step.with {
            let invalid_type = match v {
                serde_json::Value::Null => "null",
                serde_json::Value::Array(_) => "array",
                serde_json::Value::Object(_) => "object",
                _ => continue,
            };
            return Some(format!("key `{k}` has the type of `{invalid_type}` only `string`, `number` or `boolean` are supported"));
        }
        None
    }

    fn get_name_id_or_idx(idx: usize, step: &GithubJobStep) -> String {
        step.name
            .clone()
            .or_else(|| step.id.clone())
            .unwrap_or_else(|| idx.to_string())
    }
}

/// Try to deserialize the contents of the SourceFile as yaml
///
/// FIXME: upstream to axoasset
fn deserialize_yaml<'a, T: for<'de> serde::Deserialize<'de>>(
    src: &'a SourceFile,
) -> Result<T, crate::errors::AxoassetYamlError> {
    let yaml = serde_yml::from_str(src.contents()).map_err(|details| {
        let span = details
            .location()
            .and_then(|location| src.span_for_line_col(location.line(), location.column()));
        crate::errors::AxoassetYamlError {
            source: src.clone(),
            span,
            details,
        }
    })?;
    Ok(yaml)
}

#[cfg(test)]
mod tests {
    use serde_json::Value;

    use super::*;

    #[test]
    fn validator_works() {
        let steps = [GithubJobStep {
            uses: Some("".to_string()),
            with: BTreeMap::from_iter([
                ("key".to_string(), Value::from("value")),
                ("key2".to_string(), Value::from(2)),
                ("key2".to_string(), Value::from(false)),
            ]),
            timeout_minutes: Some("8".into()),
            continue_on_error: Some("true".into()),
            ..Default::default()
        }];
        let path = Utf8PathBuf::from(std::thread::current().name().unwrap_or(""));
        GithubJobStepsBuilder::from_values(steps, path)
            .validate()
            .expect("validation to pass");
    }

    #[test]
    #[should_panic = "cannot have both `uses` and `run` defined"]
    fn validator_catches_run_and_uses() {
        let steps = [GithubJobStep {
            uses: Some("".to_string()),
            run: Some("".to_string()),
            ..Default::default()
        }];
        let path = Utf8PathBuf::from(std::thread::current().name().unwrap_or(""));
        GithubJobStepsBuilder::from_values(steps, path)
            .validate()
            .unwrap();
    }

    #[test]
    #[should_panic = "cannot have both `uses` and `shell` defined"]
    fn validator_catches_run_and_shell() {
        let steps = [GithubJobStep {
            uses: Some("".to_string()),
            shell: Some("".to_string()),
            ..Default::default()
        }];
        let path = Utf8PathBuf::from(std::thread::current().name().unwrap_or(""));
        GithubJobStepsBuilder::from_values(steps, path)
            .validate()
            .unwrap();
    }

    #[test]
    #[should_panic = "cannot have both `uses` and `working-directory` defined"]
    fn validator_catches_run_and_cwd() {
        let steps = [GithubJobStep {
            uses: Some("".to_string()),
            working_directory: Some("".to_string()),
            ..Default::default()
        }];
        let path = Utf8PathBuf::from(std::thread::current().name().unwrap_or(""));
        GithubJobStepsBuilder::from_values(steps, path)
            .validate()
            .unwrap();
    }

    #[test]
    #[should_panic = "cannot have both `run` and `with` defined"]
    fn validator_catches_run_and_with() {
        let steps = [GithubJobStep {
            run: Some("".to_string()),
            with: BTreeMap::from_iter([("key".to_string(), Value::from("value"))]),
            ..Default::default()
        }];
        let path = Utf8PathBuf::from(std::thread::current().name().unwrap_or(""));
        GithubJobStepsBuilder::from_values(steps, path)
            .validate()
            .unwrap();
    }

    #[test]
    #[should_panic = "has an invalid `with` entry: key `key` has the type of `object` only `string`, `number` or `boolean` are supported"]
    fn validator_catches_invalid_with() {
        let steps = [GithubJobStep {
            uses: Some("".to_string()),
            with: BTreeMap::from_iter([(
                "key".to_string(),
                serde_json::json!({
                    "obj-key": "obj-value"
                }),
            )]),
            ..Default::default()
        }];
        let path = Utf8PathBuf::from(std::thread::current().name().unwrap_or(""));
        GithubJobStepsBuilder::from_values(steps, path)
            .validate()
            .unwrap();
    }

    #[test]
    #[should_panic = "step-name"]
    fn validator_errors_with_name() {
        let steps = [GithubJobStep {
            name: Some("step-name".to_string()),
            uses: Some(String::new()),
            run: Some(String::new()),
            ..Default::default()
        }];
        let path = Utf8PathBuf::from(std::thread::current().name().unwrap_or(""));
        GithubJobStepsBuilder::from_values(steps, path)
            .validate()
            .unwrap();
    }

    #[test]
    #[should_panic = "step-name"]
    fn validator_errors_with_name_over_id() {
        let steps = [GithubJobStep {
            name: Some("step-name".to_string()),
            id: Some("step-id".to_string()),
            uses: Some(String::new()),
            run: Some(String::new()),
            ..Default::default()
        }];
        let path = Utf8PathBuf::from(std::thread::current().name().unwrap_or(""));
        GithubJobStepsBuilder::from_values(steps, path)
            .validate()
            .unwrap();
    }

    #[test]
    #[should_panic = "step-id"]
    fn validator_errors_with_id() {
        let steps = [GithubJobStep {
            id: Some("step-id".to_string()),
            uses: Some(String::new()),
            run: Some(String::new()),
            ..Default::default()
        }];
        let path = Utf8PathBuf::from(std::thread::current().name().unwrap_or(""));
        GithubJobStepsBuilder::from_values(steps, path)
            .validate()
            .unwrap();
    }

    #[test]
    fn build_setup_can_read() {
        let tmp = temp_dir::TempDir::new().unwrap();
        let base = Utf8PathBuf::from_path_buf(tmp.path().to_owned())
            .expect("temp_dir made non-utf8 path!?");
        let cfg = "build-setup.yml".to_string();
        std::fs::write(
            base.join(&cfg),
            r#"
- uses: some-action-user/some-action
  continue-on-error: ${{ some.expression }}
  timeout-minutes: ${{ matrix.timeout }}
"#,
        )
        .unwrap();
        GithubJobStepsBuilder::new(&base, &cfg).unwrap();
    }

    #[test]
    fn build_setup_with_if() {
        let tmp = temp_dir::TempDir::new().unwrap();
        let base = Utf8PathBuf::from_path_buf(tmp.path().to_owned())
            .expect("temp_dir made non-utf8 path!?");
        let cfg = "build-setup.yml".to_string();
        std::fs::write(
            base.join(&cfg),
            r#"
- uses: some-action-user/some-action
  if: false
"#,
        )
        .unwrap();
        let out = GithubJobStepsBuilder::new(&base, &cfg)
            .unwrap()
            .validate()
            .unwrap()
            .pop()
            .unwrap();
        assert_eq!(out.if_expr, Some(false.into()));
    }
}<|MERGE_RESOLUTION|>--- conflicted
+++ resolved
@@ -71,13 +71,8 @@
     pub post_announce_jobs: Vec<GithubCiJob>,
     /// \[unstable\] whether to add ssl.com windows binary signing
     pub ssldotcom_windows_sign: Option<ProductionMode>,
-<<<<<<< HEAD
-=======
     /// Whether to enable macOS codesigning
     pub macos_sign: bool,
-    /// Whether to enable GitHub Attestations
-    pub github_attestations: bool,
->>>>>>> 21aec891
     /// what hosting provider we're using
     pub hosting_providers: Vec<HostingStyle>,
     /// whether to prefix release.yml and the tag pattern
@@ -189,30 +184,17 @@
             .dist_version
             .as_ref()
             .unwrap_or(&self_dist_version);
-<<<<<<< HEAD
         let fail_fast = ci_config.fail_fast;
         let cache_builds = ci_config.cache_builds;
         let build_local_artifacts = ci_config.build_local_artifacts;
         let dispatch_releases = ci_config.dispatch_releases;
         let release_branch = ci_config.release_branch.clone();
         let ssldotcom_windows_sign = dist.config.builds.ssldotcom_windows_sign.clone();
+        let macos_sign = dist.config.builds.macos_sign;
         let tag_namespace = ci_config.tag_namespace.clone();
         let pr_run_mode = ci_config.pr_run_mode;
 
         let github_release = GithubReleaseInfo::new(dist)?;
-=======
-        let fail_fast = dist.fail_fast;
-        let cache_builds = dist.cache_builds;
-        let build_local_artifacts = dist.build_local_artifacts;
-        let dispatch_releases = dist.dispatch_releases;
-        let release_branch = dist.release_branch.clone();
-        let create_release = dist.create_release;
-        let github_releases_repo = dist.github_releases_repo.clone().map(|r| r.into_jinja());
-        let ssldotcom_windows_sign = dist.ssldotcom_windows_sign.clone();
-        let macos_sign = dist.macos_sign;
-        let github_attestations = dist.github_attestations;
-        let tag_namespace = dist.tag_namespace.clone();
->>>>>>> 21aec891
         let mut dependencies = SystemDependencies::default();
 
         let caching_could_be_profitable =
@@ -364,11 +346,7 @@
             pr_run_mode,
             global_task,
             ssldotcom_windows_sign,
-<<<<<<< HEAD
-=======
             macos_sign,
-            github_attestations,
->>>>>>> 21aec891
             hosting_providers,
             root_permissions,
             github_build_setup,
